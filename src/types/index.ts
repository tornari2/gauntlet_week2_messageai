/**
 * Core TypeScript type definitions for WK2 MessageAI
 */

import { Timestamp } from 'firebase/firestore';
import { MessageAIMetadata } from './ai';

/**
 * User interface matching Firestore users collection
 */
export interface User {
  uid: string;
  email: string;
  displayName: string;
  photoURL?: string | null;
  isOnline: boolean;
  lastSeen: Timestamp | Date;
  pushToken?: string | null;
  avatarColor?: string; // Hex color for avatar background
  createdAt: Timestamp | Date;
}

/**
 * Chat type - either direct (1-on-1) or group
 */
export type ChatType = 'direct' | 'group';

/**
 * Chat interface matching Firestore chats collection
 */
export interface Chat {
  id: string;
  type: ChatType;
  participants: string[]; // Array of user IDs
  lastMessage: string;
  lastMessageTime: Timestamp | Date;
  createdAt: Timestamp | Date;
  groupName?: string; // Only for group chats
  groupPhoto?: string; // Only for group chats
}

/**
 * Message interface matching Firestore messages subcollection
 */
export interface Message {
  id: string;
  text: string;
  senderId: string;
  timestamp: Timestamp | Date;
  readBy: string[]; // Array of user IDs who have read the message
  pending?: boolean; // For optimistic updates
  failed?: boolean; // For failed message send
  tempId?: string; // Temporary ID for optimistic updates
<<<<<<< HEAD
  imageUrl?: string; // URL of uploaded image
  imageWidth?: number; // Image dimensions for proper display
  imageHeight?: number;
=======
  aiMetadata?: MessageAIMetadata; // AI-generated metadata (priority, etc.)
>>>>>>> 4e83fe29
}

/**
 * UserChat interface for userChats subcollection
 * Tracks per-user chat metadata
 */
export interface UserChat {
  chatId: string;
  unreadCount: number;
  lastViewed: Timestamp | Date;
}

/**
 * Enhanced Chat for UI display with additional computed properties
 */
export interface ChatWithDetails extends Chat {
  otherUserName?: string; // For direct chats
  otherUserOnline?: boolean; // For direct chats
  otherUserLastSeen?: Date; // For direct chats (converted from Timestamp)
  otherUserAvatarColor?: string; // For direct chats - avatar color
  unreadCount?: number;
}

/**
 * Auth state
 */
export interface AuthState {
  user: User | null;
  loading: boolean;
  error: Error | null;
}

/**
 * Error codes for better error handling
 */
export enum ErrorCode {
  AUTH_INVALID_EMAIL = 'auth/invalid-email',
  AUTH_USER_NOT_FOUND = 'auth/user-not-found',
  AUTH_WRONG_PASSWORD = 'auth/wrong-password',
  AUTH_EMAIL_IN_USE = 'auth/email-already-in-use',
  AUTH_WEAK_PASSWORD = 'auth/weak-password',
  PERMISSION_DENIED = 'permission-denied',
  NETWORK_ERROR = 'network-error',
  UNKNOWN = 'unknown',
}

/**
 * Custom error class for app-specific errors
 */
export class AppError extends Error {
  constructor(
    message: string,
    public code: ErrorCode | string,
    public originalError?: Error
  ) {
    super(message);
    this.name = 'AppError';
  }
}
<|MERGE_RESOLUTION|>--- conflicted
+++ resolved
@@ -51,13 +51,10 @@
   pending?: boolean; // For optimistic updates
   failed?: boolean; // For failed message send
   tempId?: string; // Temporary ID for optimistic updates
-<<<<<<< HEAD
   imageUrl?: string; // URL of uploaded image
   imageWidth?: number; // Image dimensions for proper display
   imageHeight?: number;
-=======
   aiMetadata?: MessageAIMetadata; // AI-generated metadata (priority, etc.)
->>>>>>> 4e83fe29
 }
 
 /**
